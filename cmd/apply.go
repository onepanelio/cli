package cmd

import (
	"fmt"
	"log"
	"os"
	"strings"
	"time"

	"github.com/onepanelio/cli/util"

	opConfig "github.com/onepanelio/cli/config"
	"github.com/onepanelio/cli/files"
	"github.com/spf13/cobra"
)

// applyCmd represents the apply command
var applyCmd = &cobra.Command{
	Use:   "apply",
	Short: "Applies application YAML to your Kubernetes cluster.",
	Run: func(cmd *cobra.Command, args []string) {
		configFilePath := "config.yaml"

		fmt.Printf("Starting deployment...\n\n")

		if len(args) > 1 {
			configFilePath = args[0]
			return
		}

		config, err := opConfig.FromFile(configFilePath)
		if err != nil {
			fmt.Printf("Unable to read configuration file: %v", err.Error())
			return
		}

		overlayComponentFirst := "common/application/base"
		baseOverlayComponent := config.GetOverlayComponent(overlayComponentFirst)
		applicationBaseKustomizeTemplate := TemplateFromSimpleOverlayedComponents(baseOverlayComponent)
		applicationResult, err := GenerateKustomizeResult(*config, applicationBaseKustomizeTemplate)
		if err != nil {
			log.Printf("Error generating result %v", err.Error())
			return
		}

		applicationKubernetesYamlFilePath := ".onepanel/application.kubernetes.yaml"

		existsApp, err := files.Exists(applicationKubernetesYamlFilePath)
		if err != nil {
			log.Printf("Unable to check if file %v exists", applicationKubernetesYamlFilePath)
			return
		}

		var applicationKubernetesFile *os.File = nil
		if !existsApp {
			applicationKubernetesFile, err = os.Create(applicationKubernetesYamlFilePath)
			if err != nil {
				log.Printf("Unable to create file: error %v", err.Error())
				return
			}
		} else {
			applicationKubernetesFile, err = os.OpenFile(applicationKubernetesYamlFilePath, os.O_RDWR|os.O_TRUNC, 0)
			if err != nil {
				log.Printf("Unable to open file: error %v", err.Error())
				return
			}
		}

		if _, err := applicationKubernetesFile.WriteString(applicationResult); err != nil {
			log.Printf("Error writing to temporary file: %v", err.Error())
			return
		}

		resApp := ""
		errResApp := ""

		resApp, errResApp, err = applyKubernetesFile(applicationKubernetesYamlFilePath)

		log.Printf("%v", resApp)
		if errResApp != "" {
			log.Printf("%v", errResApp)
		}

		if err != nil {
			fmt.Printf("\nFailed: %v", err.Error())
			return
		}
		//Once applied, verify the application is running before moving on with the rest
		//of the yaml.
		applicationRunning := false
		podName := "application-controller-manager-0"
		podNamespace := "application-system"
		podInfoRes := ""
		podInfoErrRes := ""
		var podInfoErr error
		for !applicationRunning {
			podInfoRes, podInfoErrRes, podInfoErr = getPodInfo(podName, podNamespace)
			if podInfoErr != nil {
				if !strings.Contains(podInfoErr.Error(), "not found") {
					fmt.Printf("\nFailed: %v", podInfoErr.Error())
					return
				} else {
					podInfoRes = podInfoErr.Error()
				}
			}
			if podInfoErrRes != "" {
				fmt.Printf("\n: %v", podInfoErrRes)
				return
			}
			if podInfoRes == "" {
				fmt.Printf("\nNo response from first pod check.")
				return
			}

			lines := strings.Split(podInfoRes, "\n")
			if len(lines) > 1 {
				if strings.Contains(lines[1], "Running") {
					applicationRunning = true
				}
			}
		}

		//Apply the rest of the yaml
		kustomizeTemplate := TemplateFromSimpleOverlayedComponents(config.GetOverlayComponents(overlayComponentFirst))

		result, err := GenerateKustomizeResult(*config, kustomizeTemplate)
		if err != nil {
			log.Printf("Error generating result %v", err.Error())
			return
		}

		finalKubernetesYamlFilePath := ".onepanel/kubernetes.yaml"

		exists, err := files.Exists(finalKubernetesYamlFilePath)
		if err != nil {
			log.Printf("Unable to check if file %v exists", finalKubernetesYamlFilePath)
			return
		}

		var finalKubernetesFile *os.File = nil
		if !exists {
			finalKubernetesFile, err = os.Create(finalKubernetesYamlFilePath)
			if err != nil {
				log.Printf("Unable to create file: error %v", err.Error())
				return
			}
		} else {
			finalKubernetesFile, err = os.OpenFile(finalKubernetesYamlFilePath, os.O_RDWR|os.O_TRUNC, 0)
			if err != nil {
				log.Printf("Unable to open file: error %v", err.Error())
				return
			}
		}

		if _, err := finalKubernetesFile.WriteString(result); err != nil {
			log.Printf("Error writing to temporary file: %v", err.Error())
			return
		}

		res := ""
		errRes := ""

		for i := 0; i < 5; i++ {
			res, errRes, err = applyKubernetesFile(finalKubernetesYamlFilePath)
			if !strings.Contains(errRes, "no matches for kind") {
				break
			}

			fmt.Printf(".")
			fmt.Printf(".")

			time.Sleep(time.Second * 3)
		}

		log.Printf("%v", res)
		if errRes != "" {
			log.Printf("%v", errRes)
		}

		yamlFile, err := util.LoadDynamicYamlFromFile(config.Spec.Params)
		if err != nil {
			fmt.Println("Error parsing configuration file.")
			return
		}
		if err != nil {
			fmt.Printf("\nDeployment failed: %v", err.Error())
		} else {
			fmt.Println("\nWaiting for deployment to complete...")
			stopChecking := false
			attempts := 0
			maxAttempts := 5
			for stopChecking == false {
				deploymentStatus, deploymentStatusErr := util.DeploymentStatus(yamlFile)
				if deploymentStatusErr != nil &&
					!strings.Contains(deploymentStatusErr.Error(), "No resources found") {
					fmt.Println(deploymentStatusErr.Error())
					stopChecking = true
				}
				if deploymentStatus {
					stopChecking = true
					fmt.Printf("\nDeployment is complete.\n\n")
				} else {
					if attempts >= maxAttempts {
						stopChecking = true
						fmt.Println("\nDeployment is still in progress. Check again with `opctl status` in a few minutes.")
					} else {
						time.Sleep(20 * time.Second)
						fmt.Println("Waiting for deployment to complete...")
						attempts++
					}
				}
			}

			url, err := util.GetDeployedWebURL(yamlFile)
			if err != nil {
				fmt.Printf("[error] Unable to get deployed url from configuration: %v", err.Error())
				return
			}

			// No need to get cluster IP if local deployment
			if yamlFile.HasKey("application.local") {
				fmt.Printf("Your application is running at %v\n\n", url)
				return
			}
			util.GetClusterIp(url)
		}
	},
}

func init() {
	rootCmd.AddCommand(applyCmd)
	applyCmd.Flags().BoolVarP(&Dev, "dev", "", false, "Sets conditions to allow development testing.")
}

func getPodInfo(podName string, podNamespace string) (res string, errMessage string, err error) {
	var extraArgs []string
	return util.KubectlGet("pod", podName, podNamespace, extraArgs, make(map[string]interface{}))
}

func applyKubernetesFile(filePath string) (res string, errMessage string, err error) {
	return util.KubectlApply(filePath)
<<<<<<< HEAD
=======
}

func getDeployedWebURL(yamlFile *util.DynamicYaml) (string, error) {
	httpScheme := "http://"
	fqdn := yamlFile.GetValue("application.fqdn").Value
	fqdnExtra := ""

	if yamlFile.HasKey("application.local") {
		applicationUIPort := yamlFile.GetValue("application.local.uiHTTPPort").Value
		fqdnExtra = fmt.Sprintf(":%v", applicationUIPort)
	} else {
		applicationUIPath := yamlFile.GetValue("application.cloud.uiPath").Value

		fqdnExtra = fmt.Sprintf("%v", applicationUIPath)

		insecure, err := strconv.ParseBool(yamlFile.GetValue("application.cloud.insecure").Value)
		if err != nil {
			log.Fatal("insecure is not a bool")
		}

		if !insecure {
			httpScheme = "https://"
		}
	}

	return fmt.Sprintf("%v%v%v", httpScheme, fqdn, fqdnExtra), nil
}

func getWildCardDNS(url string) string {
	url = strings.ReplaceAll(url, "/", "")
	parts := strings.Split(url, ".")
	url = strings.Join(parts[1:], ".")

	return fmt.Sprintf("*.%v", url)
}

func isIpv4(fqdn string) bool {
	return net.ParseIP(strings.Trim(fqdn, "'")) != nil
>>>>>>> a3fd2350
}<|MERGE_RESOLUTION|>--- conflicted
+++ resolved
@@ -239,45 +239,4 @@
 
 func applyKubernetesFile(filePath string) (res string, errMessage string, err error) {
 	return util.KubectlApply(filePath)
-<<<<<<< HEAD
-=======
-}
-
-func getDeployedWebURL(yamlFile *util.DynamicYaml) (string, error) {
-	httpScheme := "http://"
-	fqdn := yamlFile.GetValue("application.fqdn").Value
-	fqdnExtra := ""
-
-	if yamlFile.HasKey("application.local") {
-		applicationUIPort := yamlFile.GetValue("application.local.uiHTTPPort").Value
-		fqdnExtra = fmt.Sprintf(":%v", applicationUIPort)
-	} else {
-		applicationUIPath := yamlFile.GetValue("application.cloud.uiPath").Value
-
-		fqdnExtra = fmt.Sprintf("%v", applicationUIPath)
-
-		insecure, err := strconv.ParseBool(yamlFile.GetValue("application.cloud.insecure").Value)
-		if err != nil {
-			log.Fatal("insecure is not a bool")
-		}
-
-		if !insecure {
-			httpScheme = "https://"
-		}
-	}
-
-	return fmt.Sprintf("%v%v%v", httpScheme, fqdn, fqdnExtra), nil
-}
-
-func getWildCardDNS(url string) string {
-	url = strings.ReplaceAll(url, "/", "")
-	parts := strings.Split(url, ".")
-	url = strings.Join(parts[1:], ".")
-
-	return fmt.Sprintf("*.%v", url)
-}
-
-func isIpv4(fqdn string) bool {
-	return net.ParseIP(strings.Trim(fqdn, "'")) != nil
->>>>>>> a3fd2350
 }