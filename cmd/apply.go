package cmd

import (
	"fmt"
	"github.com/onepanelio/cli/util"
	"log"
	"os"
	"strings"
	"time"

	opConfig "github.com/onepanelio/cli/config"
	"github.com/onepanelio/cli/files"
	"github.com/onepanelio/cli/util"
	"github.com/spf13/cobra"
)

// applyCmd represents the apply command
var applyCmd = &cobra.Command{
	Use:   "apply",
	Short: "Applies application YAML to your Kubernetes cluster.",
	Run: func(cmd *cobra.Command, args []string) {
		configFilePath := "config.yaml"

		log.Printf("Starting deployment...\n\n")

		if len(args) > 1 {
			configFilePath = args[0]
			return
		}

		config, err := opConfig.FromFile(configFilePath)
		if err != nil {
			fmt.Printf("Unable to read configuration file: %v", err.Error())
			return
		}

		overlayComponentFirst := "common/application/base"
		baseOverlayComponent := config.GetOverlayComponent(overlayComponentFirst)
		applicationBaseKustomizeTemplate := TemplateFromSimpleOverlayedComponents(baseOverlayComponent)
		applicationResult, err := GenerateKustomizeResult(*config, applicationBaseKustomizeTemplate)
		if err != nil {
			log.Printf("Error generating result %v", err.Error())
			return
		}

		applicationKubernetesYamlFilePath := ".application.kubernetes.yaml"

		existsApp, err := files.Exists(applicationKubernetesYamlFilePath)
		if err != nil {
			log.Printf("Unable to check if file %v exists", applicationKubernetesYamlFilePath)
			return
		}

		var applicationKubernetesFile *os.File = nil
		if !existsApp {
			applicationKubernetesFile, err = os.Create(applicationKubernetesYamlFilePath)
			if err != nil {
				log.Printf("Unable to create file: error %v", err.Error())
				return
			}
		} else {
			applicationKubernetesFile, err = os.OpenFile(applicationKubernetesYamlFilePath, os.O_RDWR|os.O_TRUNC, 0)
			if err != nil {
				log.Printf("Unable to open file: error %v", err.Error())
				return
			}
		}

		if _, err := applicationKubernetesFile.WriteString(applicationResult); err != nil {
			log.Printf("Error writing to temporary file: %v", err.Error())
			return
		}

		resApp := ""
		errResApp := ""

		resApp, errResApp, err = applyKubernetesFile(applicationKubernetesYamlFilePath)

		log.Printf("%v", resApp)
		if errResApp != "" {
			log.Printf("%v", errResApp)
		}

		if err != nil {
			fmt.Printf("\nFailed: %v", err.Error())
			return
		}
		//Once applied, verify the application is running before moving on with the rest
		//of the yaml.
		applicationRunning := false
		podName := "application-controller-manager-0"
		podNamespace := "application-system"
		podInfoRes := ""
		podInfoErrRes := ""
		var podInfoErr error
		for !applicationRunning {
			podInfoRes, podInfoErrRes, podInfoErr = getPodInfo(podName, podNamespace)
			if podInfoErr != nil {
				if !strings.Contains(podInfoErr.Error(), "not found") {
					fmt.Printf("\nFailed: %v", podInfoErr.Error())
					return
				} else {
					podInfoRes = podInfoErr.Error()
				}
			}
			if podInfoErrRes != "" {
				fmt.Printf("\n: %v", podInfoErrRes)
				return
			}
			if podInfoRes == "" {
				fmt.Printf("\nNo response from first pod check.")
				return
			}

			lines := strings.Split(podInfoRes, "\n")
			if len(lines) > 1 {
				if strings.Contains(lines[1], "Running") {
					applicationRunning = true
				}
			}
		}

		//Apply the rest of the yaml
		kustomizeTemplate := TemplateFromSimpleOverlayedComponents(config.GetOverlayComponents(overlayComponentFirst))

		result, err := GenerateKustomizeResult(*config, kustomizeTemplate)
		if err != nil {
			log.Printf("Error generating result %v", err.Error())
			return
		}

		finalKubernetesYamlFilePath := ".kubernetes.yaml"

		exists, err := files.Exists(finalKubernetesYamlFilePath)
		if err != nil {
			log.Printf("Unable to check if file %v exists", finalKubernetesYamlFilePath)
			return
		}

		var finalKubernetesFile *os.File = nil
		if !exists {
			finalKubernetesFile, err = os.Create(finalKubernetesYamlFilePath)
			if err != nil {
				log.Printf("Unable to create file: error %v", err.Error())
				return
			}
		} else {
			finalKubernetesFile, err = os.OpenFile(finalKubernetesYamlFilePath, os.O_RDWR|os.O_TRUNC, 0)
			if err != nil {
				log.Printf("Unable to open file: error %v", err.Error())
				return
			}
		}

		if _, err := finalKubernetesFile.WriteString(result); err != nil {
			log.Printf("Error writing to temporary file: %v", err.Error())
			return
		}

		res := ""
		errRes := ""

		for i := 0; i < 5; i++ {
			res, errRes, err = applyKubernetesFile(finalKubernetesYamlFilePath)
			if !strings.Contains(errRes, "no matches for kind") {
				break
			}

			fmt.Printf(".")
			fmt.Printf(".")

			time.Sleep(time.Second * 3)
		}

		log.Printf("%v", res)
		if errRes != "" {
			log.Printf("%v", errRes)
		}

		if err != nil {
			fmt.Printf("\nDeployment failed: %v", err.Error())
		} else {
			fmt.Printf("\nDeployment is complete.\n")

			url, err := getDeployedWebUrl(config.Spec.Params)
			if err != nil {
				fmt.Printf("[error] Unable to get deployed url from configuration: %v", err.Error())
				return
			}

			fmt.Printf("Your application is now running at: %v\n", url)
		}
	},
}

func init() {
	rootCmd.AddCommand(applyCmd)
}

func getPodInfo(podName string, podNamespace string) (res string, errMessage string, err error) {
	return util.KubectlGet("pod", podName, podNamespace)
}

func applyKubernetesFile(filePath string) (res string, errMessage string, err error) {
<<<<<<< HEAD
	cmd := exec.Command("kubectl", "apply", "-f", filePath, "--validate=false")
	stdOut, err := cmd.StdoutPipe()
	if err != nil {
		return "", "", err
	}

	stdErr, err := cmd.StderrPipe()
	if err != nil {
		return "", "", err
	}

	if err := cmd.Start(); err != nil {
		return "", "", err
	}

	result, err := ioutil.ReadAll(stdOut)
	if err != nil {
		return "", "", err
	}

	errRes, err := ioutil.ReadAll(stdErr)
	if err != nil {
		return "", "", err
	}

	if err := cmd.Wait(); err != nil {
		return string(result), string(errRes), err
	}

	return string(result), string(errRes), nil
}

func getDeployedWebUrl(paramsFilePath string) (string, error) {
	yamlFile, err := util.LoadDynamicYaml(paramsFilePath)
	if err != nil {
		return "", err
	}

	httpScheme := "http://"
	host := yamlFile.Get("application.host")
	hostExtra := ""

	if yamlFile.Get("application.local") != nil {
		applicationUiPort := yamlFile.Get("application.local.uiHTTPPort")
		hostExtra = fmt.Sprintf(":%v", applicationUiPort)
	} else {
		applicationUiPath := yamlFile.Get("application.cloud.uiPath")

		hostExtra = fmt.Sprintf("%v", applicationUiPath)

		insecure := yamlFile.Get("application.cloud.insecure").(bool)
		if !insecure {
			httpScheme = "https://"
		}
	}

	return fmt.Sprintf("%v%v%v", httpScheme, host, hostExtra), nil
=======
	return util.KubectlApply(filePath)
>>>>>>> 1aa2d53a
}<|MERGE_RESOLUTION|>--- conflicted
+++ resolved
@@ -202,37 +202,7 @@
 }
 
 func applyKubernetesFile(filePath string) (res string, errMessage string, err error) {
-<<<<<<< HEAD
-	cmd := exec.Command("kubectl", "apply", "-f", filePath, "--validate=false")
-	stdOut, err := cmd.StdoutPipe()
-	if err != nil {
-		return "", "", err
-	}
-
-	stdErr, err := cmd.StderrPipe()
-	if err != nil {
-		return "", "", err
-	}
-
-	if err := cmd.Start(); err != nil {
-		return "", "", err
-	}
-
-	result, err := ioutil.ReadAll(stdOut)
-	if err != nil {
-		return "", "", err
-	}
-
-	errRes, err := ioutil.ReadAll(stdErr)
-	if err != nil {
-		return "", "", err
-	}
-
-	if err := cmd.Wait(); err != nil {
-		return string(result), string(errRes), err
-	}
-
-	return string(result), string(errRes), nil
+	return util.KubectlApply(filePath)
 }
 
 func getDeployedWebUrl(paramsFilePath string) (string, error) {
@@ -260,7 +230,4 @@
 	}
 
 	return fmt.Sprintf("%v%v%v", httpScheme, host, hostExtra), nil
-=======
-	return util.KubectlApply(filePath)
->>>>>>> 1aa2d53a
 }